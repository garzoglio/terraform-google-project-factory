--- conflicted
+++ resolved
@@ -31,11 +31,6 @@
   project_folder_id      = "${var.folder_id != "" ? var.folder_id : ""}"
   temp_project_id        = "${var.random_project_id ? format("%s-%s",var.name,random_id.random_project_id_suffix.hex) : var.name}"
   domain                 = "${var.domain != "" ? var.domain : var.org_id != "" ? join("", data.google_organization.org.*.domain) : ""}"
-<<<<<<< HEAD
-  args_missing           = "${(var.group_name != "" && var.org_id == "" && var.domain == "") ? 1 : 0}"
-=======
-  args_missing           = "${var.group_name != "" && var.org_id == "" && var.domain == "" ? 1 : 0}"
->>>>>>> 17a24a6f
   s_account_fmt          = "${format("serviceAccount:%s", google_service_account.default_service_account.email)}"
   api_s_account          = "${format("%s@cloudservices.gserviceaccount.com", local.project_number)}"
   api_s_account_fmt      = "${format("serviceAccount:%s", local.api_s_account)}"
@@ -48,21 +43,12 @@
   app_engine_enabled     = "${length(keys(var.app_engine)) > 0 ? true : false}"
 
   shared_vpc_users        = "${compact(list(local.s_account_fmt, data.null_data_source.data_group_email_format.outputs["group_fmt"], local.api_s_account_fmt, local.gke_s_account_fmt))}"
-<<<<<<< HEAD
-  shared_vpc_users_length = "${local.gke_shared_vpc_enabled ? 4 : 3}"
-=======
   shared_vpc_users_length = "${local.gke_shared_vpc_enabled ? 4 : 3}"                                                                                                                     # Workaround for https://github.com/hashicorp/terraform/issues/10857
->>>>>>> 17a24a6f
 
   app_engine_config = {
     enabled  = "${list(var.app_engine)}"
     disabled = "${list()}"
   }
-}
-
-resource "null_resource" "args_missing" {
-  count                                                                                           = "${local.args_missing}"
-  "ERROR: Variable `group_name` was passed. Please provide either `org_id` or `domain` variables" = true
 }
 
 /******************************************
